--- conflicted
+++ resolved
@@ -1,11 +1,7 @@
 # pylint: disable=too-many-lines
 """
 Tests for the data API.
-<<<<<<< HEAD
-"""  # pylint: disable=too-many-lines
-=======
 """
->>>>>>> 3efdacb5
 from typing import Dict, List, Optional
 from unittest import mock
 
