---
weight: 20
---

# Metrics

Metric nodes represent an aggregation of a measure defined as a single expression in a query that selects from
a single source, transform, or dimension node.

| Attribute    | Description                                                                                 | Type   |
|--------------|---------------------------------------------------------------------------------------------|--------|
| name         | Unique name used by other nodes to select from this node                                    | string |
| display_name | A human readable name for the node                                                          | string |
| description  | A human readable description of the node                                                    | string |
| mode         | `published` or `draft` (see [Node Mode](../../../dj-concepts/node-dependencies/#node-mode)) | string |
| query        | A SQL query that selects a single expression from a single node                             | string |

## Creating Metric Nodes

{{< tabs "creating metric nodes" >}}
{{< tab "curl" >}}
```sh
curl -X POST http://localhost:8000/nodes/metric/ \
-H 'Content-Type: application/json' \
-d '{
    "name": "default.num_repair_orders",
    "description": "Number of repair orders",
    "mode": "published",
<<<<<<< HEAD
    "query": "SELECT count(repair_order_id) as num_repair_orders FROM default.repair_orders"
=======
    "query": "SELECT count(repair_order_id) FROM repair_orders"
>>>>>>> cfc72cb2
}'
```
{{< /tab >}}
{{< tab "python" >}}

```py
metric = dj.new_metric(
    name="default.num_repair_orders",
    description="Number of repair orders",
    query="SELECT count(repair_order_id) FROM repair_orders",
)
metric.save(NodeMode.PUBLISHED)
```
{{< /tab >}}
{{< tab "javascript" >}}
```js
dj.metrics.create(
    {
        name: "default.num_repair_orders",
        description: "Number of repair orders",
        mode: "published",
        query: `
            SELECT
            count(repair_order_id) as num_repair_orders
            FROM default.repair_orders
        `
    }
).then(data => console.log(data))
```
{{< /tab >}}
{{< /tabs >}}<|MERGE_RESOLUTION|>--- conflicted
+++ resolved
@@ -26,11 +26,7 @@
     "name": "default.num_repair_orders",
     "description": "Number of repair orders",
     "mode": "published",
-<<<<<<< HEAD
     "query": "SELECT count(repair_order_id) as num_repair_orders FROM default.repair_orders"
-=======
-    "query": "SELECT count(repair_order_id) FROM repair_orders"
->>>>>>> cfc72cb2
 }'
 ```
 {{< /tab >}}
