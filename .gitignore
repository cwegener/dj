--- conflicted
+++ resolved
@@ -108,13 +108,9 @@
 
 # VS Code
 .vscode
-<<<<<<< HEAD
+
+# Idea
 .idea
 
 # MacOS
-.DS_Store
-=======
-
-# Idea
-.idea
->>>>>>> db30c0bc
+.DS_Store